//
//
// Tencent is pleased to support the open source community by making tRPC available.
//
// Copyright (C) 2023 THL A29 Limited, a Tencent company.
// All rights reserved.
//
// If you have downloaded a copy of the tRPC source code from Tencent,
// please note that tRPC source code is licensed under the  Apache 2.0 License,
// A copy of the Apache 2.0 License is included in this file.
//
//

#pragma once

#include <map>
#include <string>
#include <vector>

#include "yaml-cpp/yaml.h"

namespace trpc {

/// @brief Prometheus metrics plugin configuration
struct PrometheusConfig {
  /// Statistical interval for the distribution of execution time for inter-module calls, and its unit is milliseconds.
  std::vector<double> histogram_module_cfg{1, 10, 100, 1000};

  /// The default label attached to each RPC metrics data
  std::map<std::string, std::string> const_labels;

<<<<<<< HEAD
  std::map<std::string, std::string> auth_cfg;
=======
    struct PushMode {
    bool enabled = false;
    std::string gateway_url;
    std::string job_name;
    int push_interval_seconds = 15;
  } push_mode;
>>>>>>> e1916f8e

  void Display() const;
};

}  // namespace trpc

namespace YAML {

template <>
struct convert<trpc::PrometheusConfig> {
  static YAML::Node encode(const trpc::PrometheusConfig& config);
  static bool decode(const YAML::Node& node, trpc::PrometheusConfig& config);
};

}  // namespace YAML<|MERGE_RESOLUTION|>--- conflicted
+++ resolved
@@ -29,16 +29,14 @@
   /// The default label attached to each RPC metrics data
   std::map<std::string, std::string> const_labels;
 
-<<<<<<< HEAD
   std::map<std::string, std::string> auth_cfg;
-=======
-    struct PushMode {
+
+  struct PushMode {
     bool enabled = false;
     std::string gateway_url;
     std::string job_name;
     int push_interval_seconds = 15;
   } push_mode;
->>>>>>> e1916f8e
 
   void Display() const;
 };
