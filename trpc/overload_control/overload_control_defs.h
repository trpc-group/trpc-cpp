--- conflicted
+++ resolved
@@ -79,17 +79,14 @@
 /// @brief Key for request priority in trpc framework.
 constexpr char kTransinfoKeyTrpcPriority[] = "trpc-priority";
 
-<<<<<<< HEAD
 /// @brief Window limiter control name.
 constexpr char kWindowLimiterControlName[] = "window_limiter";
-=======
+
 /// @brief Name of overload protection limiter based on token bucket.
 constexpr char kTokenBucketLimiterName[] = "token_bucket_limiter";
 
 /// @brief Name of monitoring dimensions for request-based concurrent overload protection rate limiter.
 constexpr char kOverloadctrlTokenBucketLimiter[] = "overloadctrl_token_bucket_limiter";
-
->>>>>>> 39f193ce
 }  // namespace trpc::overload_control
 
 #endif